# Copyright 2016 The Kubernetes Authors All rights reserved.
#
# Licensed under the Apache License, Version 2.0 (the "License");
# you may not use this file except in compliance with the License.
# You may obtain a copy of the License at
#
#     http://www.apache.org/licenses/LICENSE-2.0
#
# Unless required by applicable law or agreed to in writing, software
# distributed under the License is distributed on an "AS IS" BASIS,
# WITHOUT WARRANTIES OR CONDITIONS OF ANY KIND, either express or implied.
# See the License for the specific language governing permissions and
# limitations under the License.

apiVersion: extensions/v1beta1
kind: Deployment
metadata:
  name: hook
  labels:
    app: hook
spec:
  replicas: 2
  strategy:
    type: RollingUpdate
    rollingUpdate:
      maxSurge: 1
      maxUnavailable: 1
  template:
    metadata:
      labels:
        app: hook
    spec:
      terminationGracePeriodSeconds: 180
      containers:
      - name: hook
<<<<<<< HEAD
        image: gcr.io/prometheus-test-204522/hook:v20180528-stat-19-g839fe41
=======
        image: gcr.io/k8s-prow/hook:v20180529-e9431eaa3
>>>>>>> 0be11e2f
        imagePullPolicy: Always
        args:
        - --dry-run=false
        # - --slack-token-file=/etc/slack/token
        # - --github-endpoint=http://ghproxy
        # - --github-endpoint=https://api.github.com
        ports:
          - name: http
            containerPort: 8888
        volumeMounts:
        # - name: slack
        #   mountPath: /etc/slack
        - name: hmac
          mountPath: /etc/webhook
          readOnly: true
        - name: oauth
          mountPath: /etc/github
          readOnly: true
        - name: config
          mountPath: /etc/config
          readOnly: true
        - name: plugins
          mountPath: /etc/plugins
          readOnly: true
        # - name: cat-api
        #   mountPath: /etc/cat-api
        #   readOnly: true
      volumes:
      # - name: slack
      #   secret:
      #     secretName: slack-token
      - name: hmac
        secret:
          secretName: hmac-token
      - name: oauth
        secret:
          secretName: oauth-token
      - name: config
        configMap:
          name: config
      - name: plugins
        configMap:
          name: plugins
      # - name: cat-api
      #   configMap:
      #     name: cat-api-key<|MERGE_RESOLUTION|>--- conflicted
+++ resolved
@@ -33,11 +33,7 @@
       terminationGracePeriodSeconds: 180
       containers:
       - name: hook
-<<<<<<< HEAD
-        image: gcr.io/prometheus-test-204522/hook:v20180528-stat-19-g839fe41
-=======
         image: gcr.io/k8s-prow/hook:v20180529-e9431eaa3
->>>>>>> 0be11e2f
         imagePullPolicy: Always
         args:
         - --dry-run=false
