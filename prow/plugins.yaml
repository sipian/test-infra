--- conflicted
+++ resolved
@@ -1,13 +1,6 @@
-<<<<<<< HEAD
-plugins:
-  sipian/prometheus:
-  - benchmark
-  - trigger
-=======
 # Plugin repository whitelist.
 # Keys: Full repo name: "org/repo".
 # Values: List of plugins to run against the repo.
----
 triggers:
 - repos:
   - kubernetes
@@ -452,5 +445,4 @@
   kubernetes/test-infra:
   - name: needs-rebase
     events:
-      - pull_request
->>>>>>> 0be11e2f
+      - pull_request