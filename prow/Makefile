--- conflicted
+++ resolved
@@ -25,11 +25,7 @@
 GIT_VERSION              ?= 0.2
 
 # YYYYmmdd-commitish
-<<<<<<< HEAD
-TAG = $(shell date -u +v%Y%m%d)-$(shell git describe --tags --always)
-=======
 TAG := $(shell date -u +v%Y%m%d)-$(shell git describe --tags --always --dirty)
->>>>>>> 0be11e2f
 # HOOK_VERSION is the version of the hook image
 HOOK_VERSION              ?= $(TAG)
 # SINKER_VERSION is the version of the sinker image
@@ -71,17 +67,13 @@
 REGISTRY ?= gcr.io
 PUSH     ?= docker push
 
-<<<<<<< HEAD
 DOCKER_LABELS=--label io.k8s.prow.git-describe="$(shell git describe --tags --always)"
-=======
-DOCKER_LABELS:=--label io.k8s.prow.git-describe="$(shell git describe --tags --always --dirty)"
->>>>>>> 0be11e2f
 
 update-config: get-cluster-credentials
-	kubectl create configmap config --from-file=config=config.yaml --dry-run -o yaml | kubectl replace configmap config -f -
+	kubectl create configmap config --from-file=config=config-prometheus.yaml --dry-run -o yaml | kubectl replace configmap config -f -
 
 update-plugins: get-cluster-credentials
-	kubectl create configmap plugins --from-file=plugins=plugins.yaml --dry-run -o yaml | kubectl replace configmap plugins -f -
+	kubectl create configmap plugins --from-file=plugins=plugins-prometheus.yaml --dry-run -o yaml | kubectl replace configmap plugins -f -
 
 update-cat-api-key: get-cluster-credentials
 	kubectl create configmap cat-api-key --from-file=api-key=plugins/cat/api-key --dry-run -o yaml | kubectl replace configmap cat-api-key -f -
@@ -132,6 +124,8 @@
 hook-service: get-cluster-credentials
 	kubectl apply -f cluster/hook_service.yaml
 
+# Prometheus targets
+
 bump:
 	./bump.sh hook
 
@@ -151,7 +145,11 @@
 
 style: prometheus_style staticcheck unused test build
 
-.PHONY: hook-image hook-deployment hook-service style prometheus_style staticcheck unused
+check-config:
+	bazel run //prow/cmd/config -- --config-path=/home/harsh/go/src/k8s.io/test-infra/prow/config-prometheus.yaml
+	bazel run //prow/cmd/config -- --plugin-config=/home/harsh/go/src/k8s.io/test-infra/prow/plugins-prometheus.yaml
+
+.PHONY: hook-image hook-deployment hook-service style prometheus_style staticcheck unused check-config
 
 sinker-image: alpine-image
 	CGO_ENABLED=0 GOOS=linux GOARCH=amd64 go build -o cmd/sinker/sinker k8s.io/test-infra/prow/cmd/sinker
